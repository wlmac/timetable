name: lint
on: [ push ]
jobs:
  linter_name:
    name: runner
    runs-on: ubuntu-latest
    steps:
      - uses: actions/checkout@v2
      - name: Setup Python
        uses: actions/setup-python@v2.2.2
      - name: Format Check
        run: |
<<<<<<< HEAD
          python3 -m pip install --upgrade black isort
          python3 -m black --check .
          python3 -m isort --check .
=======
          make fmt-setup fmt-check
>>>>>>> af5f6942
<|MERGE_RESOLUTION|>--- conflicted
+++ resolved
@@ -10,10 +10,4 @@
         uses: actions/setup-python@v2.2.2
       - name: Format Check
         run: |
-<<<<<<< HEAD
-          python3 -m pip install --upgrade black isort
-          python3 -m black --check .
-          python3 -m isort --check .
-=======
-          make fmt-setup fmt-check
->>>>>>> af5f6942
+          make fmt-setup fmt-check