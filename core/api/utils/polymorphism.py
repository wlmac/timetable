--- conflicted
+++ resolved
@@ -2,12 +2,7 @@
 
 from functools import lru_cache
 from json import JSONDecodeError
-<<<<<<< HEAD
-from typing import Any, Callable, Dict, Iterable, List, Optional, Protocol, Set
-=======
 from typing import Any, Callable, Dict, Iterable, List, Literal, Optional, Protocol, Set
->>>>>>> 450339a2
-
 from django.core.exceptions import BadRequest
 from django.db.models import Model, Q
 from django.shortcuts import get_object_or_404
@@ -58,7 +53,6 @@
 splitter = split_dict_wrapper("_")  # ignore key for serializers
 
 
-<<<<<<< HEAD
 def get_path_by_provider(provider: BaseProvider) -> str:
     return [
         provider_key for provider_key, prov in providers.items() if prov == provider
@@ -82,23 +76,7 @@
         "course": CourseProvider,
     }
 )
-=======
-providers: Dict[str, BaseProvider] = {  # k = request type (param passed in url), v = provider class
-    "announcement": AnnouncementProvider,
-    "blog-post": BlogPostProvider,
-    "exhibit": ExhibitProvider,
-    "event": EventProvider,
-    "organization": OrganizationProvider,
-    "flatpage": FlatPageProvider,
-    "user": UserProvider,
-    "tag": TagProvider,
-    "term": TermProvider,
-    "timetable": TimetableProvider,
-    "comment": CommentProvider,
-    "like": LikeProvider,
-    "course": CourseProvider,
-}
->>>>>>> 450339a2
+  
 provider_keys = providers.keys()
 
 
