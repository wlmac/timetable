from abc import ABC
<<<<<<< HEAD
from typing import Dict, Final, List, Tuple
=======
from typing import Dict, Final, List
>>>>>>> 450339a2

from django.db.models.base import ModelBase
from rest_framework.serializers import BaseSerializer

from core.utils.types import APIObjOperations

type SerializerItems = Dict[str, BaseSerializer]


class BaseProvider(ABC, object):
    allow_list: bool = (
        True  # Is the view able to list the model's objects. (e.g. /user would list all users
    )
    allow_new: bool = True  # Is the provider able to create a new object.
    kind: APIObjOperations  # type of view
    listing_filters_ignore: List[str] = []
    raw_serializers: SerializerItems

    @property
    def serializer_class(self):
        return self.serializers.get(self.request.kind)

    @classmethod
    def _run_typechecking(cls):
        get_attrs: Final[str] = ("queryset",)
        required_attrs: Final[Dict[str, type]] = {
            "model": ModelBase,
            "raw_serializers": dict,
        }
        additional_attrs: Final[Dict[str, type]] = {"additional_lookup_fields": list}

        for key in get_attrs:
            if not (hasattr(cls, key) or hasattr(cls, f"get_{key}")):  # todo check if callable
                raise AttributeError(f"{cls} must either define {key} or :meth:get_{key}")

        for key, _ in required_attrs.items():
            if not hasattr(cls, key):
                raise AttributeError(f"{cls} must define attr {key} of type {type}")

        # just type checking, doesnt care if value is there or not.
        for key, value in (additional_attrs | required_attrs).items():
            if hasattr(cls, key) and (item := getattr(cls, key)):
                if not isinstance(item, value):
                    raise TypeError(f"{key} must be of type {value}")

        cls._check_serializers()

    @classmethod
    def _check_serializers(cls):
        for key in cls.raw_serializers:
            if key not in ("list", "new", "single", "retrieve", "_"):
                raise AttributeError(f"key {key} is not a valid key for raw_serializers")

    def __new__(cls, request):
        from core.api.utils.polymorphism import splitter

        cls._run_typechecking()

        instance = super().__new__(cls)
        instance.serializers = splitter(cls.raw_serializers)
        return instance

    def __init__(self, request):
        self.request = request

    @classmethod
    def supported_operations(cls) -> Tuple[str]:
        if not issubclass(cls, BaseProvider):
            raise TypeError("This method can only be ran on subclasses of BaseProvider")
        if "_" in cls.raw_serializers.keys():
            return "list", "new", "single", "retrieve"
        return tuple(cls.raw_serializers.keys())<|MERGE_RESOLUTION|>--- conflicted
+++ resolved
@@ -1,9 +1,5 @@
 from abc import ABC
-<<<<<<< HEAD
 from typing import Dict, Final, List, Tuple
-=======
-from typing import Dict, Final, List
->>>>>>> 450339a2
 
 from django.db.models.base import ModelBase
 from rest_framework.serializers import BaseSerializer
