--- conflicted
+++ resolved
@@ -57,11 +57,8 @@
 
     @staticmethod
     def get_queryset(request):
-<<<<<<< HEAD
-        if request.user.is_anonymous:
-=======
         if request.user.is_anonymous:  # it's up to the client to check if the user is logged in
->>>>>>> 450339a2
+
             return Timetable.objects.none()
         # elif request.user.is_superuser:
         #     return Timetable.objects.all()
