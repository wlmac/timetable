from rest_framework import serializers

from core.api.serializers.custom import PrimaryKeyAndSlugRelatedField
<<<<<<< HEAD

=======
from .tag import TagSerializer
from .organization import OrganizationSerializer
>>>>>>> 061f92a0
from ... import models
from .tag import TagSerializer


class TermSerializer(serializers.ModelSerializer):
    class Meta:
        model = models.Term
        fields = "__all__"


class CourseSerializer(serializers.ModelSerializer):
    class Meta:
        model = models.Course
        fields = "__all__"


class EventSerializer(serializers.ModelSerializer):
<<<<<<< HEAD
    organization = PrimaryKeyAndSlugRelatedField(
        slug_field="name", queryset=models.Organization.objects.all()
    )
=======
    organization = OrganizationSerializer()
>>>>>>> 061f92a0
    tags = TagSerializer(many=True)

    class Meta:
        model = models.Event
        exclude = ["schedule_format", "is_instructional"]<|MERGE_RESOLUTION|>--- conflicted
+++ resolved
@@ -1,14 +1,9 @@
 from rest_framework import serializers
 
 from core.api.serializers.custom import PrimaryKeyAndSlugRelatedField
-<<<<<<< HEAD
-
-=======
 from .tag import TagSerializer
 from .organization import OrganizationSerializer
->>>>>>> 061f92a0
 from ... import models
-from .tag import TagSerializer
 
 
 class TermSerializer(serializers.ModelSerializer):
@@ -24,13 +19,7 @@
 
 
 class EventSerializer(serializers.ModelSerializer):
-<<<<<<< HEAD
-    organization = PrimaryKeyAndSlugRelatedField(
-        slug_field="name", queryset=models.Organization.objects.all()
-    )
-=======
     organization = OrganizationSerializer()
->>>>>>> 061f92a0
     tags = TagSerializer(many=True)
 
     class Meta:
