--- conflicted
+++ resolved
@@ -61,8 +61,4 @@
         if term is None:
             return Response({}, status=status.HTTP_404_NOT_FOUND)
 
-<<<<<<< HEAD
-        return Response(term.day_schedule(target_date=date))
-=======
-        return Response(term.day_schedule(target_date=utils2.get_localdate()))
->>>>>>> 791bf6f6
+        return Response(term.day_schedule(target_date=utils2.get_localdate()))