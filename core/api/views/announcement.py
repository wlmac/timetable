--- conflicted
+++ resolved
@@ -1,12 +1,8 @@
-<<<<<<< HEAD
 import json
 
 from django.db.models import Q, signals
 from django.http import StreamingHttpResponse
-=======
-from django.db.models import Q
 from oauth2_provider.contrib.rest_framework import TokenHasScope
->>>>>>> 40bfa50b
 from rest_framework import generics, permissions
 from rest_framework.response import Response
 from rest_framework.views import APIView
