--- conflicted
+++ resolved
@@ -1,11 +1,8 @@
 import datetime
 
-<<<<<<< HEAD
 from oauth2_provider.contrib.rest_framework import TokenHasScope
 from rest_framework import generics, permissions, status
-=======
 from rest_framework import generics, mixins, permissions, status
->>>>>>> 87bc0b0b
 from rest_framework.response import Response
 from rest_framework.views import APIView
 
