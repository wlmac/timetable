import os
from json import JSONDecodeError
from typing import Dict

from django.core.exceptions import ObjectDoesNotExist, BadRequest
<<<<<<< HEAD
from django.db.models import Model, Q
from django.shortcuts import get_object_or_404
from django.urls import reverse, NoReverseMatch
=======
from django.db.models import Model
from django.urls import reverse
>>>>>>> a2bfe40e
from rest_framework import generics, permissions
from rest_framework.response import Response

from .base import BaseProvider
from ...utils import GenericAPIViewWithDebugInfo, GenericAPIViewWithLastModified

__all__ = ["ObjectList", "ObjectSingle", "ObjectRetrieve", "ObjectNew"]


def gen_get_provider(mapping: Dict[str, str]):
    for file in os.listdir(os.path.dirname(__file__)):
        if file.endswith(".py") and file not in ["__init__.py", "base.py", "main.py"]:
            __import__(f"core.api.views.objects.{file[:-3]}", fromlist=["*"])

    provClasses = BaseProvider.__subclasses__()
    try:
        ProvReqNames = [
            mapping[cls.__name__.rsplit("Provider")[0].lower()] for cls in provClasses
        ]
    except KeyError as e:
        raise NotImplementedError(
            f"Provider class {e} is missing a request name. Please add it to the mapping."
        ) from e
    provClassMapping = {key: value for key, value in zip(ProvReqNames, provClasses)}

    def get_provider(provider_name: str):
        """
        Gets a provider by type name.
        """
        if provider_name not in ProvReqNames:
            raise BadRequest(
                "Invalid object type. Valid types are: " + ", ".join(ProvReqNames) + "."
            )
        return provClassMapping[provider_name]

    return get_provider


get_provider = gen_get_provider(  # k = Provider class name e.g. comment in CommentProvider, v = request name
    {
        "announcement": "announcement",
        "blogpost": "blog-post",
        "exhibit": "exhibit",
        "event": "event",
        "organization": "organization",
        "flatpage": "flatpage",
        "user": "user",
        "tag": "tag",
        "term": "term",
        "timetable": "timetable",
        "comment": "comment",
        "like": "like",
        "course": "course",
    }
)


class ObjectAPIView(generics.GenericAPIView):
    def get_as_su(self):
        return self.as_su

    def initial(self, *args, **kwargs):
        super().initial(*args, **kwargs)
        self.request.mutate = self.mutate
        self.request.kind = self.kind
        self.request.detail = self.detail
        self.provider = provider = get_provider(kwargs.pop("type"))(self.request)
        if as_su := (self.request.GET.get("as-su") == "true"):
            self.permission_classes = [permissions.AllowAny]
        else:
            self.permission_classes = provider.permission_classes
        self.as_su = as_su
        self.serializer_class = provider.serializer_class
        self.lookup_fields = getattr(
            provider, "lookup_fields", getattr(provider, "lookup_field", ["id", "pk"])
        )
        self.listing_filters = getattr(
            provider, "listing_filters", getattr(provider, "listing_filter", ["id", "pk"])
        )
        # NOTE: better to have the following if after initial, but this is easier

    def get_object(self):
        queryset = self.get_queryset()
        lookup = (
            self.request.query_params.get("lookup", "id")
            if self.request.query_params.get("lookup") in self.lookup_fields
            else "id"
        )
        q = Q()
        raw = {lookup: [self.kwargs.get("lookup")]}
        if lookup == "id":
            if not raw[lookup][0].isdigit():
                raise BadRequest(
                    "ID must be an integer, if you want to use a different lookup, refer to the docs for the supported lookups."
                )
        filtered = False
        for field in self.lookup_fields:
            if field in raw:
                if field in ("id", "pk") and raw[field][0] == "0":
                    # ignore 0 pk
                    continue
                q |= Q(**{f"{field}__in": raw[field]})
                filtered = True
        if not filtered:
            raise BadRequest("not enough filters")

        obj = get_object_or_404(queryset, q)
        self.check_object_permissions(self.request, obj)
        return obj

    # NOTE: dispatch() is copied from https://github.com/encode/django-rest-framework/blob/de7468d0b4c48007aed734fee22db0b79b22e70b/rest_framework/views.py
    # License for this function:
    #
    # Copyright © 2011-present, [Encode OSS Ltd](https://www.encode.io/).
    # All rights reserved.
    #
    # Redistribution and use in source and binary forms, with or without
    # modification, are permitted provided that the following conditions are met:
    #
    # * Redistributions of source code must retain the above copyright notice, this
    #   list of conditions and the following disclaimer.
    #
    # * Redistributions in binary form must reproduce the above copyright notice,
    #   this list of conditions and the following disclaimer in the documentation
    #   and/or other materials provided with the distribution.
    #
    # * Neither the name of the copyright holder nor the names of its
    #   contributors may be used to endorse or promote products derived from
    #   this software without specific prior written permission.
    #
    # THIS SOFTWARE IS PROVIDED BY THE COPYRIGHT HOLDERS AND CONTRIBUTORS "AS IS" AND
    # ANY EXPRESS OR IMPLIED WARRANTIES, INCLUDING, BUT NOT LIMITED TO, THE IMPLIED
    # WARRANTIES OF MERCHANTABILITY AND FITNESS FOR A PARTICULAR PURPOSE ARE
    # DISCLAIMED. IN NO EVENT SHALL THE COPYRIGHT HOLDER OR CONTRIBUTORS BE LIABLE
    # FOR ANY DIRECT, INDIRECT, INCIDENTAL, SPECIAL, EXEMPLARY, OR CONSEQUENTIAL
    # DAMAGES (INCLUDING, BUT NOT LIMITED TO, PROCUREMENT OF SUBSTITUTE GOODS OR
    # SERVICES; LOSS OF USE, DATA, OR PROFITS; OR BUSINESS INTERRUPTION) HOWEVER
    # CAUSED AND ON ANY THEORY OF LIABILITY, WHETHER IN CONTRACT, STRICT LIABILITY,
    # OR TORT (INCLUDING NEGLIGENCE OR OTHERWISE) ARISING IN ANY WAY OUT OF THE USE
    # OF THIS SOFTWARE, EVEN IF ADVISED OF THE POSSIBILITY OF SUCH DAMAGE.
    # Note: Views are made CSRF exempt from within `as_view` as to prevent
    # accidental removal of this exemption in cases where `dispatch` needs to
    # be overridden.
    def dispatch(self, request, *args, **kwargs):
        """
        `.dispatch()` is pretty much the same as Django's regular dispatch,
        but with extra hooks for startup, finalize, and exception handling.
        """
        self.args = args
        self.kwargs = kwargs
        request = self.initialize_request(request, *args, **kwargs)
        self.request = request
        self.headers = self.default_response_headers  # deprecate?

        try:
            self.initial(request, *args, **kwargs)

            # Get the appropriate handler method
            if request.method.lower() in self.http_method_names:
                handler = getattr(
                    self, request.method.lower(), self.http_method_not_allowed
                )
            else:
                handler = self.http_method_not_allowed

            kwargs.pop("type")
            response = handler(request, *args, **kwargs)

<<<<<<< HEAD
        except (JSONDecodeError, UnicodeDecodeError):
            raise BadRequest("Invalid JWT, token is malformed.")

=======
        except ValueError:  # JSONDecodeError/UnicodeError
            raise BadRequest("Invalid JWT, token is malformed.")
>>>>>>> a2bfe40e
        except Exception as exc:
            response = self.handle_exception(exc)

        self.response = self.finalize_response(request, response, *args, **kwargs)
        return self.response


class ObjectList(
    GenericAPIViewWithLastModified,
    GenericAPIViewWithDebugInfo,
    ObjectAPIView,
    generics.ListAPIView,
):
    mutate = False
    detail = False
    kind = "list"

    def get_last_modified(self):
        try:
            return self.provider.get_last_modified_queryset()
        except ObjectDoesNotExist:
            return None

    def get_admin_url(self):
        model: Model = self.provider.model
        try:
            return reverse(
                f"admin:{model._meta.app_label}_{model._meta.model_name}_changelist"
            )
        except NoReverseMatch:
            return None

    def get_queryset(self):
        queryset = self.provider.get_queryset(self.request)
        query_params = self.request.query_params
        filters = {}
        for lookup_filter, lookup_value in query_params.items():
            if lookup_filter in self.listing_filters:

                filters[lookup_filter] = int(lookup_value)
        if filters:
            return queryset.filter(**filters)

        return queryset

    def get(self, *args, **kwargs):
        allow_list = getattr(self.provider, "allow_list", True)
        if not allow_list:
            return Response({"detail": "listing not allowed"}, status=422)
        return super().get(*args, **kwargs)


class LookupField:
    @property
    def lookup_field(self):
        if hasattr(self.provider, "lookup_field"):
            return self.provider.lookup_field
        return "id"

    lookup_url_kwarg = "id"


class ObjectNew(ObjectAPIView, LookupField, generics.CreateAPIView):
    mutate = True
    detail = None
    kind = "new"

    def get_queryset(self):
        return self.provider.get_queryset(self.request)

    def post(self, *args, **kwargs):
        if not self.provider.allow_new:
            return Response({"detail": "creating not allowed"}, status=422)
        return super().post(*args, **kwargs)


class ObjectRetrieve(
    ObjectAPIView,
    LookupField,
    generics.RetrieveAPIView,
    GenericAPIViewWithDebugInfo,
    GenericAPIViewWithLastModified,
):
    mutate = False
    detail = True
    kind = "retrieve"

    def get_admin_url(self):
        model: Model = self.provider.model
        try:
            return reverse(
                f"admin:{model._meta.app_label}_{model._meta.model_name}_changelist"
            )
        except NoReverseMatch:
            return None

    def get_last_modified(self):
        try:
            return self.provider.get_last_modified(self)
        except ObjectDoesNotExist:
            return None

    def get_queryset(self):
        return self.provider.get_queryset(self.request)


class ObjectSingle(
    ObjectAPIView, LookupField, generics.DestroyAPIView, generics.UpdateAPIView
):
    mutate = True
    detail = None
    kind = "single"

    def check_allow_single(self):
        allow_single = getattr(self.provider, "allow_single", True)
        if not allow_single:
            return Response({"detail": "editing/deletion not allowed"}, status=422)
        return None

    def delete(self, *args, **kwargs):
        if x := self.check_allow_single():
            return x
        return super().delete(*args, **kwargs)

    def put(self, *args, **kwargs):
        if x := self.check_allow_single():
            return x
        return super().put(*args, **kwargs)

    def patch(self, *args, **kwargs):
        if x := self.check_allow_single():
            return x
        return super().patch(*args, **kwargs)

    def get_admin_url(self):
        model: Model = self.provider.model
        try:
            return reverse(
                f"admin:{model._meta.app_label}_{model._meta.model_name}_changelist"
            )
        except NoReverseMatch:
            return None

    def get_queryset(self):
        return self.provider.get_queryset(self.request)<|MERGE_RESOLUTION|>--- conflicted
+++ resolved
@@ -3,14 +3,9 @@
 from typing import Dict
 
 from django.core.exceptions import ObjectDoesNotExist, BadRequest
-<<<<<<< HEAD
 from django.db.models import Model, Q
 from django.shortcuts import get_object_or_404
 from django.urls import reverse, NoReverseMatch
-=======
-from django.db.models import Model
-from django.urls import reverse
->>>>>>> a2bfe40e
 from rest_framework import generics, permissions
 from rest_framework.response import Response
 
@@ -179,14 +174,8 @@
             kwargs.pop("type")
             response = handler(request, *args, **kwargs)
 
-<<<<<<< HEAD
         except (JSONDecodeError, UnicodeDecodeError):
             raise BadRequest("Invalid JWT, token is malformed.")
-
-=======
-        except ValueError:  # JSONDecodeError/UnicodeError
-            raise BadRequest("Invalid JWT, token is malformed.")
->>>>>>> a2bfe40e
         except Exception as exc:
             response = self.handle_exception(exc)
 
