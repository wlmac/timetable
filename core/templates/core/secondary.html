{% extends 'core/base.html' %}
{% load link_tags %}
{% load static %}
{% load admin_urls %}
{% load settings_tags %}
{% load common_tags %}
{% load i18n %}

{% block deps %}
<link rel="stylesheet" href="{% static 'core/css/secondary.css' %}">
{% block hd %}
{% endblock %}
{% endblock %}

{% block main %}
<div class="container">
    <ul class="sidenav secondnav" id="secondary-out">
        <li>
            <a class="sidenav-close" href="{% url 'profile_redirect' %}">Profile</a>
        </li>
        <li>
            <a class="sidenav-close" href="{% url 'timetable_list' %}">Timetable</a>
        </li>
        <li class="divider"></li>
        {% if user.is_staff %}
            {% if perms.core.announcement_add %}
                <li>
                    <a class="link" href="{% url 'admin:core_announcement_add' %}">Add announcement</a>
                </li>
            {% endif %}
            {% if perms.core.event_add %}
                <li>
                    <a class="link" href="{% url 'admin:core_event_add' %}">Add event</a>
                </li>
                <li class="divider"></li>
            {% endif %}
            {% for organization in user.organizations_owning.all %}
                <li>
                    <a class="sidenav-close" href="{% url 'admin:core_organization_change' organization.pk %}">{{ organization.name }}</a>
                </li>
            {% endfor %}
            <li class="divider"></li>
        {% endif %}
        <li><a href="{% url 'account_logout' %}" class="sidenav-close">Logout</a></li>
    </ul>

    <a href="#" data-target="secondary-out" class="sidenav-trigger secondnav-trigger"><i class="zmdi zmdi-menu"></i></a>

    <div class="secondary-nav-wrapper">
        <ul class="secondary-nav">
            <li>
                {% url 'timetable_list' as timetable %}
                <a class="link{% if request.path == timetable %} current{% endif %}" href="{% url 'timetable_list' %}">Timetable</a>
            </li>
<<<<<<< HEAD
            <hr>
            {% if user.is_staff %}
            {% if user.perms.core.announcement_add %}
=======
>>>>>>> 93a10810
            <li>
            {% url 'profile_detail' slug=profile.username as profile_detail %}
                <a class="link{% if request.path == profile_detail %} current{% endif %}" href="{% url 'profile_redirect' %}">Profile</a>
            </li>
            {# {% if not user.organizations_owning.all.empty %} #}
                <hr>
                {# {% if user.perms.core.announcement_add %} #}
                    <li>
                        <a class="link" href="{% url 'admin:core_announcement_add' %}">Announcements</a>
                    </li>
                {# {% endif %} #}
                {# {% if user.perms.core.event_add %} #}
                    <li>
                        <a class="link" href="{% url 'admin:core_event_add' %}">Events</a>
                    </li>
                    <hr>
                {# {% endif %} #} 
                {% for organization in user.organizations_owning.all %}
                    <li>
                        <a class="link" href="{% url 'admin:core_organization_change' organization.pk %}">{{ organization.name }}</a>
                    </li>
                {% endfor %}
                <hr>
            {# {% endif %} #}
            <li>
                <a class="link" href="{% url 'account_logout' %}">Logout</a>
            </li>
<!--             <script>
                $(document).ready(function(){
                    $('.dropdown-trigger').dropdown();
                    $('.sidenav').sidenav();
                });
            </script> -->
        </ul>
    </div>
    {% block content %}
    {% endblock %}
</div>
{% endblock %}<|MERGE_RESOLUTION|>--- conflicted
+++ resolved
@@ -52,12 +52,9 @@
                 {% url 'timetable_list' as timetable %}
                 <a class="link{% if request.path == timetable %} current{% endif %}" href="{% url 'timetable_list' %}">Timetable</a>
             </li>
-<<<<<<< HEAD
             <hr>
             {% if user.is_staff %}
             {% if user.perms.core.announcement_add %}
-=======
->>>>>>> 93a10810
             <li>
             {% url 'profile_detail' slug=profile.username as profile_detail %}
                 <a class="link{% if request.path == profile_detail %} current{% endif %}" href="{% url 'profile_redirect' %}">Profile</a>
