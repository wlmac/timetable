{% extends 'base.html' %}
{% load common_tags %}
{% load settings_tags %}
{% load static %}

{% block title %}{{ title }}{% endblock %}

{% block head %}
{% settings_value "GOOGLE_ANALYTICS_ON_ALL_VIEWS" as ganalytics_allviews %}
{% if not ganalytics_allviews %}
{% include "ganalytics/snippet.html" %}
{% endif %}
<link rel="stylesheet" href="{% static 'core/css/base.css' %}">
{% block deps %}
{% endblock %}
{% endblock %}

{% block body %}
<ul id="dropdownAcc" class="dropdown-content">
    {% if request.user.is_authenticated %}
    <li><a href="{% url 'profile_redirect' %}">Profile</a></li>
    <li><a href="{% url 'timetable_list' %}">Timetable</a></li>
    {% if user.is_staff %}
    <li><a href="{% url 'admin:index' %}">Admin</a></li>
    {% endif %}
    <li><a href="{% url 'account_logout' %}">Logout</a></li>
    {% else %}
    <li><a href="{% url 'account_login' %}?next={{ request.get_full_path }}">Login</a></li>
    <li><a href="{% url 'account_signup' %}?next={{ request.get_full_path }}">Register</a></li>
    {% endif %}
</ul>
<ul class="sidenav" id="slide-out">
    {% settings_value "NAVBAR" as navbar %}
    {% for heading, items in navbar.items %}
    {% if items|gettype == 'str' %}
    <li >
        <a href="{{ items }}">{{ heading }}</a>
    </li>
    {% elif items|gettype == 'dict' %}
    <li class="divider"></li>
    <li>
        {% for item, path in items.items %}
            <li>
                <a href="#!">{{ item }}</a>
            </li>
        {% endfor %}
    </li>
    {% else %}
    {{ items|gettype }}
    {% endif %}
    {% endfor %}
    <li class="divider"></li>
    {% if request.user.is_authenticated %}
    <li><a href="{% url 'profile_redirect' %}">Profile</a></li>
    {% if user.is_staff %}
    <li><a href="{% url 'admin:index' %}">Admin</a></li>
    {% endif %}
    <li><a href="{% url 'account_logout' %}">Logout</a></li>
    {% else %}
    <li><a href="{% url 'account_login' %}?next={{ request.get_full_path }}">Login</a></li>
    <li><a href="{% url 'account_signup' %}?next={{ request.get_full_path }}">Register</a></li>
    {% endif %}
</ul>
<nav>
    <div class="nav-wrapper">
        <a href="{% url 'index' %}">
            <div class="brand-logo">
                <img class="img-logo" src="{% static 'core/img/logo-dark-transparent.png' %}"></img>
                <!-- <span>Metropolis</span> -->
            </div>
        </a>
            
        <a href="#" data-target="slide-out" class="sidenav-trigger"><i class="zmdi zmdi-menu"></i></a>
        <ul class="right hide-on-med-and-down">
            {% settings_value "NAVBAR" as navbar %}
            {% for heading, items in navbar.items %}
            {% if items|gettype == 'str' %}
            <li class="nav-item">
                <a class="nav-link" href="{{ items }}">{{ heading }}</a>
            </li>
            {% elif items|gettype == 'dict' %}
            <li>
                <a class="dropdown-trigger" href="#!" data-target="dropdown1">{{ heading }}<i class="zmdi zmdi-caret-down"></i></a>
                <ul id="dropdown1" class="dropdown-content">
                    {% for item, path in items.items %}
                        <li>
                            <a href="#!">{{ item }}</a>
                        </li>
                    {% endfor %}
                </ul>
            </li>
            {% else %}
            {{ items|gettype }}
            {% endif %}
            {% endfor %}
            <li><a class="dropdown-trigger" href="#!" data-target="dropdownAcc">
                {% if request.user.is_authenticated %}
                Account
                {% else %}
                Login/Register
                {% endif %}
                <i class="zmdi zmdi-caret-down"></i>
            </a></li>
            <script>
                $(document).ready(function(){
                    $('.dropdown-trigger').dropdown();
                    $('.sidenav').sidenav();
                });
            </script>
        </ul>
    </div>
</nav>
{% block main %}
{% endblock %}

<<<<<<< HEAD
=======
{% block title %}{{ title }}{% endblock %}

{% block head %}
{% block deps %}
{% endblock %}
>>>>>>> 5ede69fa
{% endblock %}<|MERGE_RESOLUTION|>--- conflicted
+++ resolved
@@ -6,10 +6,6 @@
 {% block title %}{{ title }}{% endblock %}
 
 {% block head %}
-{% settings_value "GOOGLE_ANALYTICS_ON_ALL_VIEWS" as ganalytics_allviews %}
-{% if not ganalytics_allviews %}
-{% include "ganalytics/snippet.html" %}
-{% endif %}
 <link rel="stylesheet" href="{% static 'core/css/base.css' %}">
 {% block deps %}
 {% endblock %}
@@ -113,12 +109,4 @@
 {% block main %}
 {% endblock %}
 
-<<<<<<< HEAD
-=======
-{% block title %}{{ title }}{% endblock %}
-
-{% block head %}
-{% block deps %}
-{% endblock %}
->>>>>>> 5ede69fa
 {% endblock %}