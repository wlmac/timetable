{% extends 'core/base.html' %}
{% load link_tags %}
{% load static %}

{% block deps %}
<link rel="stylesheet" href="{% static 'core/css/announcement-list.css' %}">
<link rel="modulepreload" href="{% static 'core/js/announcement/lazy.js' %}" as="script">
{% endblock %}

{% block main %}
<div class="container">
    <div class="headers">
        <ul>
            <li class="header" id="all">ALL</li>
            {% comment %}
            {% if user.is_authenticated %}
            <li class="header" id="my-feed">MY FEED</li>
            {% endif %}
            {% endcomment %}
            {% for feed_custom in feeds_custom %}
            <li class="header" id="{{feed_custom.0.pk}}">{{feed_custom.0.name|upper}}</li>
            {% endfor %}
        </ul>
        {% if lazy_loading %}
        <script type="module">
<<<<<<< HEAD
            import { setup } from "{% static 'core/js/announcement/lazy.js' %}";

            const feeds = new Map();
            feeds.set("all", setup("all", {{initial_limit}}));
            {% comment %}
            {% if user.is_authenticated %}
            feeds.set("my", setup("my"));
            {% endif %}
            {% endcomment %}
            {% for feed_custom in feeds_custom %}
            feeds.set("{{feed_custom.0.pk}}", setup("{{feed_custom.0.pk}}", {{initial_limit}}));
            {% endfor %}

            const urlParams = new URLSearchParams(window.location.search);

            const pageLen = {{per_page}};
            const margin = 300;

            window.addEventListener("scroll", () => {
                if ((window.innerHeight + window.scrollY) >= document.body.offsetHeight - margin) {
                    feeds.get(urlParams.get("feed"))(pageLen)
                }
            });
=======
            import { loadCheck, mapSetup } from "{% static 'core/js/announcement/lazy.js' %}";
        
            const feeds = mapSetup(
                [
                    "all",
                    {% comment %}
                    "my",
                    {% endcomment %}
                    {% for feed_custom in feeds_custom %}
                    {{feed_custom.0.pk}},
                    {% endfor %}
                ],
                {{per_page}},
                {{initial_limit}},
            );

            const margin = 300;
            let dontLoad = false;

            async function listen() {
                if (!dontLoad)
                    if (loadCheck(margin)) {
                        dontLoad = true;
                        const urlParams = new URLSearchParams(window.location.search);
                        await feeds.get(urlParams.get("feed"))()
                        dontLoad = false;
                    }
            }
            window.addEventListener("scroll", listen);
>>>>>>> 6efb1821
        </script>
        {% endif %}
        <script>
            $(document).ready(function() {
                var urlParams = new URLSearchParams(window.location.search);
                if(!urlParams.get("feed")) {
                    $("#all").addClass("active");
                    urlParams.set("feed", "all");
                }
                history.replaceState(null, null, "?"+urlParams.toString());
                $(".header").click(function() {
                    $(".header").removeClass("active");
                    $(this).addClass("active");
                    $(".cards").hide();
                    $("#cards-"+this.id).show();
                    urlParams.set("feed", this.id);
                    history.replaceState(null, null, "?"+urlParams.toString());
                    /* to-do: search bar, DNR
                    $("#search-bar").val("");
                    var urlParams = new URLSearchParams(window.location.search);
                    urlParams.delete("ft");
                    urlParams.set("q", "");
                    history.replaceState(null, null, "?"+urlParams.toString());
                    */
                });
            });
        </script>
    </div>
    <div class="card-container">
        <!-- to-do: search bar, DNR
        <div class="search-items">
            <div class="input-field">
                <form class="search-form" method="get">
                    <input id="search-bar" type="text" name="q" placeholder="Search">
                    <button id="search-button" type="submit"><span class="material-icons md-24 md-bold">search</span></button>
                </form>
            </div>
            to-do: filter tags, DNR
            <div class="filter dropdown">
                <span class="anchor">Filter Tags <span class="material-icons md-24">arrow_drop_down</span></span>
            </div>
        </div>
        -->
        <div class="cards" id="cards-all">
            {% for announcement in feed_all %}
            {% include "./card_snippet.html" %}
            {% empty %}
            <div class="message">There are no announcements posted at this time. Check back in a bit!</div>
            {% endfor %}
        </div>
        {% comment %}
        {% if user.is_authenticated %}
        <div class="cards" id="cards-my-feed">
            {% for announcement in feed_my %}
            {% include "./card_snippet.html" %}
            {% empty %}
            <div class="message">There are no announcements in your feed. Join a club!</div>
            {% endfor %}
        </div>
        {% endif %}
        {% endcomment %}
        {% for feed_custom in feeds_custom %}
        <div class="cards" id="cards-{{feed_custom.0.pk}}">
            {% for announcement in feed_custom.1 %}
            {% include "./card_snippet.html" %}
            {% empty %}
            <div class="message">There are no announcements posted at this time. Check back in a bit!</div>
            {% endfor %}
        </div>
        {% endfor %}
        <!-- to-do: search bar, DNR
        <div class="cards" id="cards-search">
            {% for announcement in search %}
            {% include "./card_snippet.html" %}
            {% empty %}
            <div class="message">There are no announcements that match your search terms</div>
            {% endfor %}
        </div>
        -->
        <script>
            $(document).ready(function() {
                var urlParams = new URLSearchParams(window.location.search);
                $(".cards").hide();
                if(!$("#cards-"+urlParams.get("feed")).length) {
                    urlParams.set("feed", "all");
                    history.replaceState(null, null, "?"+urlParams.toString());
                } 
                $("#cards-"+urlParams.get("feed")).show(); //remove when search reimplemented
                $(".header").removeClass("active");
                $("#"+urlParams.get("feed")).addClass("active");
                $(".card-authors-text").find("a").addClass("link");
                /* to-do: search bar, DNR
                var urlParams = new URLSearchParams(window.location.search);
                if(urlParams.get("q")) {
                    if(urlParams.get("ft") != "get") {
                        $("#search-bar").val(urlParams.get("q").split("+").join(" "));
                    }
                    $(".header").removeClass("active");
                    $("#all").addClass("active");
                    $("#cards-search").show();
                } else {
                    $("#cards-all").show();
                }*/
            });
        </script>
    </div>
</div>
{% endblock %}<|MERGE_RESOLUTION|>--- conflicted
+++ resolved
@@ -23,31 +23,6 @@
         </ul>
         {% if lazy_loading %}
         <script type="module">
-<<<<<<< HEAD
-            import { setup } from "{% static 'core/js/announcement/lazy.js' %}";
-
-            const feeds = new Map();
-            feeds.set("all", setup("all", {{initial_limit}}));
-            {% comment %}
-            {% if user.is_authenticated %}
-            feeds.set("my", setup("my"));
-            {% endif %}
-            {% endcomment %}
-            {% for feed_custom in feeds_custom %}
-            feeds.set("{{feed_custom.0.pk}}", setup("{{feed_custom.0.pk}}", {{initial_limit}}));
-            {% endfor %}
-
-            const urlParams = new URLSearchParams(window.location.search);
-
-            const pageLen = {{per_page}};
-            const margin = 300;
-
-            window.addEventListener("scroll", () => {
-                if ((window.innerHeight + window.scrollY) >= document.body.offsetHeight - margin) {
-                    feeds.get(urlParams.get("feed"))(pageLen)
-                }
-            });
-=======
             import { loadCheck, mapSetup } from "{% static 'core/js/announcement/lazy.js' %}";
         
             const feeds = mapSetup(
@@ -77,7 +52,6 @@
                     }
             }
             window.addEventListener("scroll", listen);
->>>>>>> 6efb1821
         </script>
         {% endif %}
         <script>
