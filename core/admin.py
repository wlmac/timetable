import django.db
from django import forms
from django.conf import settings
from django.contrib import admin
from django.contrib.auth import get_user_model
from django.contrib.flatpages.admin import FlatPageAdmin
from django.contrib.flatpages.models import FlatPage
from django.db.models import Q
from django.template.loader import render_to_string
from django.urls import reverse
from django.utils.translation import gettext_lazy as _
from martor.widgets import AdminMartorWidget

<<<<<<< HEAD
=======
from core.utils.mail import send_mail
from metropolis import settings
>>>>>>> 1b0d46de
from . import models
from .forms import (
    EventAdminForm,
    OrganizationAdminForm,
    TagAdminForm,
    TagSuperuserAdminForm,
    TermAdminForm,
)

User = get_user_model()


# Register your models here.


class CourseInline(admin.TabularInline):
    formfield_overrides = {
        django.db.models.TextField: {"widget": forms.Textarea(attrs={"rows": 1})},
    }
    fields = ["code", "position", "description"]
    ordering = ["code"]
    model = models.Course
    extra = 0


class TermAdmin(admin.ModelAdmin):
    inlines = [
        CourseInline,
    ]
    list_display = ["name", "timetable_format", "start_date", "end_date"]
    form = TermAdminForm


class TagAdmin(admin.ModelAdmin):
    form = TagAdminForm
    readonly_fields = ["color"]
    list_display = ["name", "organization", "color"]
    search_fields = ["name"]

    def get_form(self, request, obj=None, **kwargs):
        if request.user.is_superuser:
            return TagSuperuserAdminForm
        return TagAdminForm

    def get_queryset(self, request):
        qs = super().get_queryset(request)
        if request.user.is_superuser:
            return qs
        return qs.filter(organization__execs=request.user)

    def formfield_for_foreignkey(self, db_field, request, **kwargs):
        if db_field.name == "organization":
            if not request.user.is_superuser:
                kwargs["queryset"] = models.Organization.objects.filter(
                    execs=request.user
                )
        return super().formfield_for_foreignkey(db_field, request, **kwargs)


class TagInline(admin.StackedInline):
    formfield_overrides = {
        django.db.models.TextField: {"widget": forms.Textarea(attrs={"rows": 1})},
    }
    model = models.Tag
    extra = 0


class OrganizationURLInline(admin.StackedInline):
    fields = ["url"]
    model = models.OrganizationURL
    extra = 0


class OrganizationAdmin(admin.ModelAdmin):
    list_display = ["name", "show_members", "is_open", "owner"]
    list_filter = ["is_open", "show_members", "tags"]
    fields = [
        "name",
        "bio",
        "extra_content",
        "slug",
        "show_members",
        "is_open",
        "applications_open",
        "tags",
        "owner",
        "supervisors",
        "execs",
        "banner",
        "icon",
    ]
    autocomplete_fields = ["owner", "execs"]
    search_fields = ["name"]
    inlines = [
        TagInline,
        OrganizationURLInline,
    ]
    form = OrganizationAdminForm

    def get_queryset(self, request):
        qs = super().get_queryset(request)
        if request.user.is_superuser:
            return qs
        return qs.filter(Q(owner=request.user) | Q(execs=request.user)).distinct()

    def get_readonly_fields(self, request, obj=None):
        if obj == None or request.user.is_superuser or request.user == obj.owner:
            return []
        else:
            return ["owner", "supervisors", "execs"]

    def formfield_for_manytomany(self, db_field, request, **kwargs):
        if db_field.name == "supervisors":
            kwargs["queryset"] = models.User.objects.filter(is_teacher=True).order_by(
                "username"
            )
        if db_field.name == "execs":
            kwargs["queryset"] = models.User.objects.all().order_by("username")
        if db_field.name == "tags":
            kwargs["queryset"] = models.Tag.objects.filter(
                Q(organization=None) | Q(organization__execs=request.user)
            ).distinct()
            if request.user.is_superuser:
                kwargs["queryset"] = models.Tag.objects.all()
        return super().formfield_for_manytomany(db_field, request, **kwargs)


class OrganizationListFilter(admin.SimpleListFilter):
    title = "organization"
    parameter_name = "org"

    def lookups(self, request, model_admin):
        qs = models.Organization.objects.all()
        if not request.user.is_superuser:
            qs = qs.filter(
                Q(owner=request.user)
                | Q(supervisors=request.user)
                | Q(execs=request.user)
            ).distinct()
        for org in qs:
            yield (org.slug, org.name)

    def queryset(self, request, queryset):
        if self.value() == None:
            return queryset
        else:
            return queryset.filter(organization__slug=self.value())


class AnnouncementAdmin(admin.ModelAdmin):
    list_display = ["__str__", "organization", "status"]
    list_filter = [OrganizationListFilter, "status"]
    ordering = ["-created_date"]
    empty_value_display = "Not specified."
    formfield_overrides = {
        django.db.models.TextField: {"widget": AdminMartorWidget},
    }

    def get_queryset(self, request):
        qs = super().get_queryset(request)
        if request.user.is_superuser:
            return qs
        return qs.filter(
            Q(organization__supervisors=request.user)
            | Q(organization__execs=request.user)
        ).distinct()

    def get_readonly_fields(self, request, obj=None):
        if obj == None or request.user.is_superuser:
            return []

        all_fields = [
            "organization",
            "author",
            "title",
            "body",
            "tags",
            "is_public",
            "status",
            "rejection_reason",
            "supervisor",
        ]
        status_idx = ["p", "a", "r"].index(obj.status)

        fields = set(all_fields)
        fields_matrix = [
            [
                {"author", "organization", "title", "tags", "is_public"},
                {
                    "author",
                    "organization",
                    "title",
                    "body",
                    "tags",
                    "is_public",
                    "status",
                    "supervisor",
                },
                {
                    "author",
                    "organization",
                    "title",
                    "body",
                    "tags",
                    "is_public",
                    "status",
                    "rejection_reason",
                    "supervisor",
                },
            ],
            [
                {"author", "organization", "status"},
                {"author", "organization", "status", "supervisor"},
                {"author", "organization", "status", "supervisor", "rejection_reason"},
            ],
        ]

        if request.user in obj.organization.supervisors.all():
            fields.intersection_update(fields_matrix[0][status_idx])
        if request.user in obj.organization.execs.all():
            fields.intersection_update(fields_matrix[1][status_idx])

        fields = list(fields)
        fields.sort(key=lambda x: all_fields.index(x))

        return fields

    def get_fields(self, request, obj=None):
        all_fields = [
            "organization",
            "author",
            "title",
            "body",
            "tags",
            "is_public",
            "status",
            "rejection_reason",
            "supervisor",
        ]

        fields = set(all_fields)
        fields.difference_update(self.get_exclude(request, obj))

        fields = list(fields)
        fields.sort(key=lambda x: all_fields.index(x))

        return fields

    def get_exclude(self, request, obj=None):
        if request.user.is_superuser:
            return {}

        if obj == None:
            return {"author", "supervisor", "status", "rejection_reason"}

        status_idx = ["p", "a", "r"].index(obj.status)

        fields = {
            "title",
            "body",
            "tags",
            "organization",
            "is_public",
            "supervisor",
            "status",
            "rejection_reason",
        }
        fields_matrix = [
            [{"supervisor"}, {"rejection_reason"}, {}],
            [{"supervisor", "rejection_reason"}, {"rejection_reason"}, {}],
        ]

        if request.user in obj.organization.supervisors.all():
            fields.intersection_update(fields_matrix[0][status_idx])
        if request.user in obj.organization.execs.all():
            fields.intersection_update(fields_matrix[1][status_idx])

        return fields

    def formfield_for_foreignkey(self, db_field, request, **kwargs):
        if db_field.name == "organization":
            if request.user.is_superuser:
                kwargs["queryset"] = models.Organization.objects.all().order_by("name")
            else:
                kwargs["queryset"] = (
                    models.Organization.objects.filter(
                        Q(supervisors=request.user) | Q(execs=request.user)
                    )
                    .distinct()
                    .order_by("name")
                )
        return super().formfield_for_foreignkey(db_field, request, **kwargs)

    def formfield_for_manytomany(self, db_field, request, **kwargs):
        if db_field.name == "tags":
            kwargs["queryset"] = (
                models.Tag.objects.filter(
                    Q(organization=None) | Q(organization__execs=request.user)
                )
                .distinct()
                .order_by("name")
            )
            if request.user.is_superuser:
                kwargs["queryset"] = models.Tag.objects.all().order_by("name")
        return super().formfield_for_manytomany(db_field, request, **kwargs)

    def has_change_permission(self, request, obj=None):
        if (
            obj != None
            and obj.status != "p"
            and not request.user.is_superuser
            and request.user in obj.organization.supervisors.all()
            and request.user not in obj.organization.execs.all()
        ):
            return False
        return super().has_change_permission(request, obj)

    def save_model(self, request, obj, form, change):
        if not change:
            obj.author = request.user

        if not request.user.is_superuser:
            if request.user in obj.organization.supervisors.all():
                obj.supervisor = request.user
                if obj.status != "p" and request.user != obj.author:
                    # Notify user
                    pass
                    self.message_user(
                        request,
                        f"Successfully marked announcement as {obj.get_status_display()}.",
                    )
            else:
                if (not change) or obj.status != "p":
                    # Notify supervisors

                    for teacher in obj.organization.supervisors.all():
                        email_template_context = {
                            "teacher": teacher,
                            "announcement": obj,
                            "review_link": settings.SITE_URL
                            + reverse("admin:core_announcement_change", args=(obj.pk,)),
                        }

                        send_mail(
                            f"[ACTION REQUIRED] An announcement for {obj.organization.name} needs your approval.",
                            render_to_string(
                                "core/email/verify_announcement.txt",
                                email_template_context,
                            ),
                            None,
                            [teacher.email],
<<<<<<< HEAD
                            html_message=render_to_string(
                                "core/email/verify_announcement.html",
                                email_template_context,
                            ),
=======
                            bcc=settings.ANNOUNCEMENT_APPROVAL_BCC_LIST,
                            html_message=render_to_string('core/email/verify_announcement.html', email_template_context)
>>>>>>> 1b0d46de
                        )

                    self.message_user(
                        request, f"Successfully sent announcement for review."
                    )
                obj.status = "p"

        super().save_model(request, obj, form, change)


class BlogPostAuthorListFilter(admin.SimpleListFilter):
    title = "author"
    parameter_name = "author"

    def lookups(self, request, model_admin):
        qs = User.objects.filter(blogposts_authored__isnull=False).distinct()
        for author in qs:
            yield (author.pk, author.username)

    def queryset(self, request, queryset):
        if self.value() == None:
            return queryset
        else:
            return queryset.filter(author__pk=self.value())


class BlogPostAdmin(admin.ModelAdmin):
    list_display = ["title", "author", "is_published"]
    list_filter = [BlogPostAuthorListFilter, "is_published"]
    ordering = ["-created_date"]
    fields = [
        "author",
        "title",
        "slug",
        "body",
        "featured_image",
        "tags",
        "is_published",
    ]
    formfield_overrides = {
        django.db.models.TextField: {"widget": AdminMartorWidget},
    }

    def get_changeform_initial_data(self, request):
        return {"author": request.user.pk}

    def formfield_for_manytomany(self, db_field, request, **kwargs):
        if db_field.name == "tags":
            kwargs["queryset"] = (
                models.Tag.objects.filter(
                    Q(organization=None) | Q(organization__execs=request.user)
                )
                .distinct()
                .order_by("name")
            )
            if request.user.is_superuser:
                kwargs["queryset"] = models.Tag.objects.all().order_by("name")
        return super().formfield_for_manytomany(db_field, request, **kwargs)


class EventAdmin(admin.ModelAdmin):
    list_display = ["name", "organization", "start_date", "end_date"]
    list_filter = [OrganizationListFilter]
    ordering = ["-start_date", "-end_date"]
    search_fields = ["name"]

    def get_queryset(self, request):
        qs = super().get_queryset(request)
        if request.user.is_superuser:
            return qs
        return qs.filter(organization__execs=request.user)

    def get_exclude(self, request, obj=None):
        if not request.user.is_superuser:
            return {"schedule_format", "is_instructional"}

    def get_form(self, request, obj=None, **kwargs):
        if request.user.is_superuser:
            kwargs["form"] = EventAdminForm
        return super().get_form(request, obj, **kwargs)

    def formfield_for_manytomany(self, db_field, request, **kwargs):
        if db_field.name == "tags":
            kwargs["queryset"] = (
                models.Tag.objects.filter(
                    Q(organization=None) | Q(organization__execs=request.user)
                )
                .distinct()
                .order_by("name")
            )
            if request.user.is_superuser:
                kwargs["queryset"] = models.Tag.objects.all().order_by("name")
        return super().formfield_for_manytomany(db_field, request, **kwargs)

    def formfield_for_foreignkey(self, db_field, request, **kwargs):
        if db_field.name == "organization":
            if not request.user.is_superuser:
                kwargs["queryset"] = models.Organization.objects.filter(
                    execs=request.user
                ).order_by("name")
            if request.user.is_superuser:
                kwargs["queryset"] = models.Organization.objects.all().order_by("name")
        return super().formfield_for_foreignkey(db_field, request, **kwargs)

    def has_change_permission(self, request, obj=None):
        if (
            obj != None
            and (not request.user.is_superuser)
            and (request.user not in obj.organization.execs.all())
        ):
            return False
        return super().has_change_permission(request, obj)


class UserAdmin(admin.ModelAdmin):
    list_display = ["username", "is_superuser", "is_staff", "is_teacher"]
    list_filter = [
        "is_superuser",
        "is_staff",
        "is_teacher",
        "groups",
        "graduating_year",
    ]
    search_fields = ["username", "first_name", "last_name"]

    def has_view_permission(self, request, obj=None):
        if obj == None and (
            request.user.organizations_owning.exists()
            or request.user.organizations_leading.exists()
        ):
            return True

        return super().has_view_permission(request, obj)

    def has_module_permission(self, request):
        return request.user.has_perm("core.view_user") or request.user.is_superuser


class TimetableAdmin(admin.ModelAdmin):
    list_display = ["__str__", "term"]
    list_filter = ["term"]


class FlatPageAdmin(FlatPageAdmin):
    formfield_overrides = {
        django.db.models.TextField: {"widget": AdminMartorWidget},
    }
    fieldsets = (
        (None, {"fields": ("url", "title", "content", "sites")}),
        (
            _("Advanced options"),
            {
                "classes": ("collapse",),
                "fields": (
                    "registration_required",
                    "template_name",
                ),
            },
        ),
    )


admin.site.register(User, UserAdmin)
admin.site.register(models.Timetable, TimetableAdmin)
admin.site.register(models.Term, TermAdmin)
admin.site.register(models.Organization, OrganizationAdmin)
admin.site.register(models.Announcement, AnnouncementAdmin)
admin.site.register(models.BlogPost, BlogPostAdmin)
admin.site.register(models.Tag, TagAdmin)
admin.site.register(models.Event, EventAdmin)

admin.site.unregister(FlatPage)
admin.site.register(FlatPage, FlatPageAdmin)

admin.site.site_header = "Metropolis administration"
admin.site.site_title = "Metropolis admin"<|MERGE_RESOLUTION|>--- conflicted
+++ resolved
@@ -11,11 +11,9 @@
 from django.utils.translation import gettext_lazy as _
 from martor.widgets import AdminMartorWidget
 
-<<<<<<< HEAD
-=======
 from core.utils.mail import send_mail
 from metropolis import settings
->>>>>>> 1b0d46de
+
 from . import models
 from .forms import (
     EventAdminForm,
@@ -367,15 +365,11 @@
                             ),
                             None,
                             [teacher.email],
-<<<<<<< HEAD
+                            bcc=settings.ANNOUNCEMENT_APPROVAL_BCC_LIST,
                             html_message=render_to_string(
                                 "core/email/verify_announcement.html",
                                 email_template_context,
                             ),
-=======
-                            bcc=settings.ANNOUNCEMENT_APPROVAL_BCC_LIST,
-                            html_message=render_to_string('core/email/verify_announcement.html', email_template_context)
->>>>>>> 1b0d46de
                         )
 
                     self.message_user(
