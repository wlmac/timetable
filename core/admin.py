--- conflicted
+++ resolved
@@ -63,24 +63,12 @@
         qs = super().get_queryset(request)
         if request.user.is_superuser:
             return qs
-<<<<<<< HEAD
-        return qs.filter(
-            Q(organization__owner=request.user) | Q(organization__execs=request.user)
-        ).distinct()
-=======
         return qs.filter(organization__execs=request.user)
->>>>>>> 061f92a0
 
     def formfield_for_foreignkey(self, db_field, request, **kwargs):
         if db_field.name == "organization":
             if not request.user.is_superuser:
-<<<<<<< HEAD
-                kwargs["queryset"] = models.Organization.objects.filter(
-                    Q(owner=request.user) | Q(execs=request.user)
-                ).distinct()
-=======
                 kwargs["queryset"] = models.Organization.objects.filter(execs=request.user)
->>>>>>> 061f92a0
         return super().formfield_for_foreignkey(db_field, request, **kwargs)
 
 
@@ -138,24 +126,11 @@
 
     def formfield_for_manytomany(self, db_field, request, **kwargs):
         if db_field.name == "supervisors":
-<<<<<<< HEAD
-            kwargs["queryset"] = models.User.objects.filter(is_teacher=True)
-        if db_field.name == "execs":
-            kwargs["queryset"] = models.User.objects.all().order_by("username")
-        if db_field.name == "tags":
-            kwargs["queryset"] = models.Tag.objects.filter(
-                Q(organization=None)
-                | Q(organization__owner=request.user)
-                | Q(organization__supervisors=request.user)
-                | Q(organization__execs=request.user)
-            ).distinct()
-=======
             kwargs["queryset"] = models.User.objects.filter(is_teacher=True).order_by("username")
         if db_field.name == 'execs':
             kwargs["queryset"] = models.User.objects.all().order_by("username")
         if db_field.name == 'tags':
             kwargs["queryset"] = models.Tag.objects.filter(Q(organization=None) | Q(organization__execs=request.user)).distinct()
->>>>>>> 061f92a0
             if request.user.is_superuser:
                 kwargs["queryset"] = models.Tag.objects.all()
         return super().formfield_for_manytomany(db_field, request, **kwargs)
@@ -196,16 +171,8 @@
         qs = super().get_queryset(request)
         if request.user.is_superuser:
             return qs
-<<<<<<< HEAD
-        return qs.filter(
-            Q(organization__owner=request.user)
-            | Q(organization__supervisors=request.user)
-            | Q(organization__execs=request.user)
-        ).distinct()
-=======
         return qs.filter(Q(organization__supervisors=request.user) | Q(
             organization__execs=request.user)).distinct()
->>>>>>> 061f92a0
 
     def get_readonly_fields(self, request, obj=None):
         if obj == None or request.user.is_superuser:
@@ -325,27 +292,12 @@
                 kwargs["queryset"] = models.Organization.objects.all().order_by("name")
             else:
                 kwargs["queryset"] = models.Organization.objects.filter(
-<<<<<<< HEAD
-                    Q(supervisors=request.user) | Q(execs=request.user)
-                ).distinct()
-        return super().formfield_for_foreignkey(db_field, request, **kwargs)
-
-    def formfield_for_manytomany(self, db_field, request, **kwargs):
-        if db_field.name == "tags":
-            kwargs["queryset"] = models.Tag.objects.filter(
-                Q(organization=None)
-                | Q(organization__owner=request.user)
-                | Q(organization__supervisors=request.user)
-                | Q(organization__execs=request.user)
-            ).distinct()
-=======
                     Q(supervisors=request.user) | Q(execs=request.user)).distinct().order_by("name")
         return super().formfield_for_foreignkey(db_field, request, **kwargs)
 
     def formfield_for_manytomany(self, db_field, request, **kwargs):
         if db_field.name == 'tags':
             kwargs["queryset"] = models.Tag.objects.filter(Q(organization=None) | Q(organization__execs=request.user)).distinct().order_by("name")
->>>>>>> 061f92a0
             if request.user.is_superuser:
                 kwargs["queryset"] = models.Tag.objects.all().order_by("name")
         return super().formfield_for_manytomany(db_field, request, **kwargs)
@@ -448,15 +400,7 @@
     def formfield_for_manytomany(self, db_field, request, **kwargs):
         if db_field.name == "tags":
             kwargs["queryset"] = models.Tag.objects.filter(
-<<<<<<< HEAD
-                Q(organization=None)
-                | Q(organization__owner=request.user)
-                | Q(organization__supervisors=request.user)
-                | Q(organization__execs=request.user)
-            ).distinct()
-=======
                 Q(organization=None) | Q(organization__execs=request.user)).distinct().order_by("name")
->>>>>>> 061f92a0
             if request.user.is_superuser:
                 kwargs["queryset"] = models.Tag.objects.all().order_by("name")
         return super().formfield_for_manytomany(db_field, request, **kwargs)
@@ -472,15 +416,7 @@
         qs = super().get_queryset(request)
         if request.user.is_superuser:
             return qs
-<<<<<<< HEAD
-        return qs.filter(
-            Q(organization__owner=request.user)
-            | Q(organization__supervisors=request.user)
-            | Q(organization__execs=request.user)
-        ).distinct()
-=======
         return qs.filter(organization__execs=request.user)
->>>>>>> 061f92a0
 
     def get_exclude(self, request, obj=None):
         if not request.user.is_superuser:
@@ -492,18 +428,7 @@
         return super().get_form(request, obj, **kwargs)
 
     def formfield_for_manytomany(self, db_field, request, **kwargs):
-<<<<<<< HEAD
-        if db_field.name == "tags":
-            kwargs["queryset"] = models.Tag.objects.filter(
-                Q(organization=None)
-                | Q(organization__owner=request.user)
-                | Q(organization__supervisors=request.user)
-                | Q(organization__execs=request.user)
-            ).distinct()
-=======
-        if db_field.name == 'tags':
             kwargs["queryset"] = models.Tag.objects.filter(Q(organization=None) | Q(organization__execs=request.user)).distinct().order_by("name")
->>>>>>> 061f92a0
             if request.user.is_superuser:
                 kwargs["queryset"] = models.Tag.objects.all().order_by("name")
         return super().formfield_for_manytomany(db_field, request, **kwargs)
@@ -511,15 +436,9 @@
     def formfield_for_foreignkey(self, db_field, request, **kwargs):
         if db_field.name == "organization":
             if not request.user.is_superuser:
-<<<<<<< HEAD
-                kwargs["queryset"] = models.Organization.objects.filter(
-                    Q(owner=request.user) | Q(execs=request.user)
-                ).distinct()
-=======
                 kwargs["queryset"] = models.Organization.objects.filter(execs=request.user).order_by("name")
             if request.user.is_superuser:
                 kwargs["queryset"] = models.Organization.objects.all().order_by("name")
->>>>>>> 061f92a0
         return super().formfield_for_foreignkey(db_field, request, **kwargs)
 
     def has_change_permission(self, request, obj=None):
