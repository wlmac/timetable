--- conflicted
+++ resolved
@@ -2,8 +2,6 @@
     font-weight: bold;
 }
 
-<<<<<<< HEAD
-=======
 .container {
     margin: 0;
     padding: 50px;
@@ -16,7 +14,6 @@
     border-radius: 3px;
     min-height: calc(100vh - 163px);
 }
->>>>>>> aa4fd7a8
 
 .btn-primary{
     margin-top: 5px;
