:root{
    --text-grey: #fafafa;
    --bg-grey: #f3f3f3;
    --light-grey: #efefef;
    --line-grey: #b7b7b7;
    --mid-grey: #787878;
    --dark-grey: #434343;
    --near-black: #0b0b0b;

    --dark-blue: #073763;
    --link-blue: #3a6a96;
<<<<<<< HEAD
=======
    --mid-blue: #6e9bc4;
>>>>>>> 8a1f6efb
    --highlight-blue: #e7f2fb;
    /*--gold: ;*/
    --status-red: #e85856;
    --status-yellow: #ebc942;
    --status-green: #5cc478;
    
    font-family: 'Roboto', sans-serif;
    letter-spacing: 0.15px;
    background-color: var(--bg-grey);
}

.nav-wrapper{
    background-color: var(--dark-blue);
    font-family: "Poppins", sans-serif;
    font-weight: 300;
}

.brand-logo{
    display: flex;
    flex-direction: row;
    align-items: center;

    width: auto;
    height: 80%;
    padding: 0px 15px !important;
    margin-top: 8px;

    font-size: 1.25rem !important;
    font-weight: 500;
    object-fit: contain;
}

.img-logo{
    height: 100%;
    width: auto;
}

.dropdown-trigger{
    display: flex;
}

.dropdown-trigger > i{
    margin-left: 10px;
}

.dropdown-content{
    height: auto !important;
    top: 100% !important;
}

.sidenav{
    height: 100% !important;
}

.dropdown-content, .sidenav{
    background-color: var(--dark-blue);
    width: max-content !important;
    filter: brightness(0.9);
}

.dropdown-content > li:not(.divider):hover, .sidenav > li:not(.divider):hover{
    background-color: var(--dark-blue);
    filter: brightness(0.9);
}

.dropdown-content > li > a, .sidenav > li > a{
    color: var(--mid-blue);
    width: 100%;
}

.dropdown-content> li > a:hover, .sidenav > li > a:hover{
    color: white;
    transition: color linear 0.15s;
}

.dropdown-content > .divider, .sidenav > .divider{
    background-color: var(--link-blue);
    margin: 10px 15px;
    width: calc(100% - 30px);
}<|MERGE_RESOLUTION|>--- conflicted
+++ resolved
@@ -9,10 +9,7 @@
 
     --dark-blue: #073763;
     --link-blue: #3a6a96;
-<<<<<<< HEAD
-=======
     --mid-blue: #6e9bc4;
->>>>>>> 8a1f6efb
     --highlight-blue: #e7f2fb;
     /*--gold: ;*/
     --status-red: #e85856;
