:root{
    --text-grey: #fafafa;
    --bg-grey: #f3f3f3;
    --light-grey: #efefef;
    --line-grey: #b7b7b7;
    --mid-grey: #939393;
    --dark-grey: #434343;
    --near-black: #0b0b0b;

    --dark-blue: #073763;
    --link-blue: #3a6a96;
    --mid-blue: #6e9bc4;
    --highlight-blue: #e7f2fb;
    /*--gold: ;*/
    --status-red: #e85856;
    --status-yellow: #ebc942;
    --status-green: #5cc478;
    
    font-family: 'Roboto', sans-serif;
    letter-spacing: 0.15px;
    background-color: var(--bg-grey);
}
html {
    height: 100%;
}
body {
    min-height: 100%;
}
.container {
    padding: 50px 0px;
}

p{
    color: var(--near-black);
}

.nav-wrapper{
    background-color: var(--dark-blue);
    font-family: "Poppins", sans-serif;
    font-weight: 300;
}

.brand-logo{
    display: flex;
    flex-direction: row;
    align-items: center;

    width: auto;
    height: 80%;
    padding: 0px 15px !important;
    margin-top: 8px;

    font-size: 1.25rem !important;
    font-weight: 500;
    object-fit: contain;
}

.img-logo{
    height: 100%;
    width: auto;
}

.dropdown-trigger{
    display: flex;
}

.dropdown-trigger > i{
    margin-left: 10px;
}

.dropdown-content{
    height: auto !important;
    top: 100% !important;
}

.sidenav{
    height: 100% !important;
}

.dropdown-content, .sidenav{
    background-color: var(--dark-blue);
    width: max-content !important;
    filter: brightness(0.9);
}

.dropdown-content > li:not(.divider):hover, .sidenav > li:not(.divider):hover{
    background-color: var(--dark-blue);
    filter: brightness(0.9);
}

.dropdown-content > li > a, .sidenav > li > a{
    color: var(--mid-blue);
    width: 100%;
}

.dropdown-content> li > a:hover, .sidenav > li > a:hover{
    color: white;
    transition: color linear 0.15s;
}

.dropdown-content > .divider, .sidenav > .divider{
    background-color: var(--link-blue);
    margin: 10px 15px;
    width: calc(100% - 30px);
}

.link{
    color: var(--link-blue);
    transition: color 0.15s linear;
}

.link:hover {
    color: var(--dark-blue);
}

.link-light{
    color: white;
    transition: color 0.15s linear;
}

.link-light:hover {
    color: var(--highlight-blue);
}

.checkbox-blue[type="checkbox"].filled-in:checked+span:not(.lever):after {
    border: 2px solid var(--link-blue);
    background-color: var(--link-blue);
}

.btn{
    width: 100%;
    background-color: var(--link-blue);
}

.btn:hover, .btn:active {
    background-color: var(--dark-blue);
}

.errorlist {
    color: var(--status-red);
    margin: 0.5em 0px 1em;
}

.messages {
    color: var(--status-green);
    margin-bottom: 15px;
}

.messages > li {
    margin: 5px 0px;
}

input {
    color: var(--near-black);
}

.input-field input:focus {
    color: var(--dark-blue);
    border-bottom: 1px solid var(--link-blue) !important;
    box-shadow: 0 1px 0 0 var(--link-blue) !important;
}

label {
    color: var(--mid-grey) !important;
}

<<<<<<< HEAD
.white-bg{
    background-color: white;
    padding: 30px;
    border-radius: 3px;
    width: 75%;
=======
.install-popup{
    display: flex;
    flex-direction: row;
    justify-content: center;
    align-items: center;
    padding: 20px;
    background-color: white;
}

.install-popup > *{
    display: block;
}

.install-popup > img{
    display: block;
    height: 64px;
    margin: none;
    width: auto;
    border-radius: 5px;
    box-shadow: 2px 2px 5px 3px #ddddddaa;
}

.install-popup > span{
    margin: 0px 15px;
    font-size: 16px;
}

.install-popup > div{
    display: flex;
    flex-direction: column;
    justify-content: center;
    align-items: center;
}

.install-popup > div > .btn{
    width: auto;
    border-radius: 25px;
    margin-bottom: 5px;
    font-size: 12px;
}

.install-popup > div > a:not(.btn){
    color: var(--line-grey);
    font-size: 12px;
}

.install-popup > div > a:not(.btn):hover{
    color: var(--mid-grey);
    transition: color 0.1s linear;
    cursor: pointer;
}
@media screen and (max-width: 600px) {
    .container {
        padding: 20px 0;
    }
>>>>>>> aa4fd7a8
}<|MERGE_RESOLUTION|>--- conflicted
+++ resolved
@@ -164,13 +164,13 @@
     color: var(--mid-grey) !important;
 }
 
-<<<<<<< HEAD
 .white-bg{
     background-color: white;
     padding: 30px;
     border-radius: 3px;
     width: 75%;
-=======
+}
+
 .install-popup{
     display: flex;
     flex-direction: row;
@@ -226,5 +226,4 @@
     .container {
         padding: 20px 0;
     }
->>>>>>> aa4fd7a8
 }