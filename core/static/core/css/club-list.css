.red-square {
    height: 20px;
    width: 20px;
    background-color: var(--status-red);
    margin: 6px;
    border-radius: 20%;
}

.green-square {
    height: 20px;
    width: 20px;
    background-color: var(--status-green);
    margin: 6px;
    border-radius: 20%;
}

.yellow-square {
    height: 20px;
    width: 20px;
    background-color: var(--status-yellow);
    margin: 6px;
    border-radius: 20%;
}

.card-container {
    padding: 40px;
    padding-bottom: 20px;
    background-color: white;
    min-height: calc(100vh - 164px);
}
.legend {
    display: flex;
    flex-wrap: wrap;
    margin-bottom: 20px;
}
.legend-items {
    display: flex;
    align-items: center;
    margin-right: 1rem;
}
.cards {
    display: flex;
    flex-wrap: wrap;
}
.card {
    margin: 0;
    margin-bottom: 1.4rem;
    padding: 20px;
    width: calc(50% - 1rem);
    min-height: 275px;
}
.card:nth-child(odd) {
    margin-right: 0.7rem;
}
.card:nth-child(even) {
    margin-left: 0.7rem;
}
hr {
    margin: 20px 0 10px;
    border: 0px solid var(--light-grey);
    border-top-width: 2px;
}

.green-status{
    border-left: 5px solid var(--status-green);
}

.red-status{
    border-left: 5px solid var(--status-red);
}

.yellow-status{
    border-left: 5px solid var(--status-yellow);
}

.title  {
    font-weight: bold;
    margin: 0;
    font-size: 2rem;
    word-break: break-all;
}
.title > a {
    color: inherit
}

.club-description {
    overflow: hidden;
    text-overflow: ellipsis;
    display: -webkit-box;
    -webkit-line-clamp: 3; /* number of lines to show */
    -webkit-box-orient: vertical;
    margin: 0;
    font-weight: 400;
    color: gray;
}
.club-description p:first-child {
    margin-top: 0;
}
.club-description p:last-child {
    margin-bottom: 0;
}

.tag-section {
    position: absolute;
    bottom: 20px;
    display: flex;
    flex-flow: row wrap;
    margin: 0;
    margin-top: 10px;
}
.tag {
    padding: 2px 7px !important;
    margin: 3px 6px 3px 0px !important;
    background-color: lightblue;
    border-radius: 0.25rem;
    color: var(--dark-grey);
    font-size: 0.8rem;
    font-family: 'Roboto Mono', monospace;
}

.club-logo {
    margin-left: 0px !important;
    margin-right: 20px;
    padding: 0px !important;
    width: 100px;
    height: 100px ;
}
.club-logo img {
    object-fit: cover;
    box-shadow: 0 2px 2px 0 rgb(0 0 0 / 14%), 0 3px 1px -2px rgb(0 0 0 / 12%), 0 1px 5px 0 rgb(0 0 0 / 20%);
}

@media screen and (max-width: 800px) {
    .cards {
        display: block;
    }
    .card {
        width: 100%;
        margin: 1.5rem 0;
        min-height: auto;
    }
<<<<<<< HEAD
    .card:nth-child(odd) {
        margin-right: 0;
    }
    .card:nth-child(even) {
        margin-left: 0;
    }
    /* .tag-section {
        position: relative;
        bottom: 0;
    } */
}

@media screen and (max-width: 600px) {
    .card-container {
        padding: 20px;
        padding-bottom: 10px;
        min-height: calc(100vh - 96px);
    }
    .legend {
        margin-bottom: 5px;
    }
    .title {
        font-size: 1.5rem;
    }
    .circle{
        height: 57px; 
        width: 57px;
    }
    .club-logo {
        width: 57px;
        height: 57px;
        margin-right: 15px;
    }
    .card {
        padding: 15px;
        margin: 1rem 0;
    }
    hr {
        margin-top: 12px;
        margin-bottom: 5px;
    }
    .legend-items {
        zoom: 0.8;
        -moz-transform: scale(0.8);
        transform: scale(0.8);
    }
    .tag-section {
        zoom: 0.8;
        -moz-transform: scale(0.8);
        transform: scale(0.8);
    }
}
=======
    .tag-section {
        position: relative;
        bottom: 0;
    }
}
>>>>>>> fb00f59c
<|MERGE_RESOLUTION|>--- conflicted
+++ resolved
@@ -139,7 +139,6 @@
         margin: 1.5rem 0;
         min-height: auto;
     }
-<<<<<<< HEAD
     .card:nth-child(odd) {
         margin-right: 0;
     }
@@ -192,10 +191,3 @@
         transform: scale(0.8);
     }
 }
-=======
-    .tag-section {
-        position: relative;
-        bottom: 0;
-    }
-}
->>>>>>> fb00f59c
