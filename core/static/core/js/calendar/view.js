let calendarElement;
let calendar;
let selectedNumberColor = "var(--dark-blue)"
let selectedDate = null

// constants; should be gotten from database but sadge no database so frick
let events = [];

$(document).ready(function () {
    calendarElement = document.getElementById("calendar")

    calendar = new FullCalendar.Calendar(calendarElement, {
        headerToolbar: {right: "today prev,next"},
        views: {
            timeGridWeek: {
                slotMinTime: "6:00:00",
                slotMaxTime: "17:00:00"
            },
            dayGridMonth: {
                // format each day when it loads
                dayCellDidMount: function (dayRenderInfo) {
                    reformatDay(dayRenderInfo.el)
                }
            }
        },
        // select the current date whenever we change views
        viewDidMount: function () {
            calendar.select(new Date().setHours(0, 0, 0, 0))
        },
        selectAllow: function (selectInfo) {
            // only allow select to select one day
            if (selectInfo.end.getTime() - selectInfo.start.getTime() <= (24 * 60 * 60 * 1000)) {
                return true;
            }
        },
        select: function (info) {
            // when a day is selected, we set the selectedDate
            selectedDate = info.start
            selectedDate = new Date(selectedDate.setHours(0, 0, 0, 0))
            let eventsToday = eventsOnDay(selectedDate);

            // place the cards at the bottom
            placeCards(eventsToday, selectedDate)
        },
        unselect: function () {
            selectedDate = null
        },
        events: function (fetchInfo, successCallback, failureCallback) {
            // get events via url
            const url = "/api/events?start=" + fetchInfo.startStr + "&end=" + fetchInfo.endStr
            $.get(url, function (data, status) {
                if (status !== "success") {
                    failureCallback("Returned status " + status)
                } else {
                    events = data
                    successCallback(parseEvents(events))
                    if (selectedDate != null) {
                        calendar.select(selectedDate)
                    }
                }
            })
        },
<<<<<<< HEAD
        height: "auto",
        selectLongPressDelay: 0,
=======
        selectable: true,
        aspectRatio: 1.6,
>>>>>>> fb00f59c
        initialView: "dayGridMonth"
    });

    // highlight the selected number whenever we click anywhere
    document.addEventListener("click", function () {
        highlightSelectedNumber()
    })
    // start off by selecting today
    calendar.select(new Date())
    calendar.render()

    // after everything's loaded, we highlight the selected number (which should be today)
    highlightSelectedNumber()
})

function formatAllDays() {
    // if we're in the calendar view
    if (calendar.currentViewType === "dayGridMonth") {
        // format each day cell
        $(".fc-daygrid-day").each(function (ind, el) {
            reformatDay(el)
        })
    }
}

function reformatDay(dayElement) {
    let el = dayElement.querySelector(".fc-daygrid-day-top")
    let container = document.createElement("div")
    container.classList.add("fc-daygrid-day-number-circle")

    // place the number of the current day inside the container div
    container.appendChild(el.querySelector(".fc-daygrid-day-number"))

    // reset the top, and append the container
    el.innerHTML = ""
    el.appendChild(container)

    // make the container a square
    $(container).width($(container).height())
}

function highlightSelectedNumber() {
    if (calendar.currentData.currentViewType === "dayGridMonth") {
        // unselect every cell
        $(".fc-daygrid-day").each(function (ind, el) {
            $(el.querySelector(".fc-daygrid-day-number-circle")).css("backgroundColor", "")
            $(el.querySelector(".fc-daygrid-day-number")).attr("selected", false)
        })

        if (selectedDate !== null) {
            // get the selected element
            let selectedEl = $("[data-date='" + selectedDate.toISOString().split("T")[0] + "']")[0]
<<<<<<< HEAD
            if (selectedEl != null) {
                let topEl = selectedEl.querySelector(".fc-daygrid-day-top")
                if (topEl.children.length !== 1 || !topEl.children[0].classList.contains(".fc-daygrid-day-number-circle")) {
                    // something weird is going on so we must fix it
                    reformatDay(selectedEl)
                }

                // change the background color of the circle
                $(topEl.querySelector(".fc-daygrid-day-number-circle")).css("backgroundColor", selectedNumberColor)
                $(topEl.querySelector(".fc-daygrid-day-number")).attr("selected", true)
=======
            let topEl = selectedEl.querySelector(".fc-daygrid-day-top")
            if (topEl.children.length !== 1 || !topEl.children[0].classList.contains(".fc-daygrid-day-number-circle")) {
                // something weird is going on so we must fix it
                reformatDay(selectedEl)
>>>>>>> fb00f59c
            }

            // change the background color of the circle
            $(topEl.querySelector(".fc-daygrid-day-number-circle")).css("backgroundColor", selectedNumberColor)
            $(topEl.querySelector(".fc-daygrid-day-number")).css("color", "white")
        }
    }
}

// convert the events into smth that fullCalendar uses
function parseEvents(toParse) {
    const parsed = [];
    for (let curEvent of toParse) {
        parsed.push({
            title: curEvent.name,
            start: curEvent.start_date, // get rid of the "time" element
            end: curEvent.end_date,
            color: curEvent.tags.length > 0 ? curEvent.tags[0].color : "lightblue",
            textColor: "#434343",
        })
    }
    return parsed
}

// get the events on a particular day
function eventsOnDay(day) {
    let today = day;
    let eventsOnDay = []
    let tomorrow = new Date(today.getTime() + 24 * 60 * 60 * 1000)
    for (let curEvent of events) {
        let eventStart = new Date(curEvent.start_date)
        let eventEnd = new Date(curEvent.end_date)
        if (eventStart < tomorrow && eventEnd >= today) {
            eventsOnDay.push(curEvent);
        }
    }
    return eventsOnDay;
}

// place all of the relevant cards at the bottom
function placeCards(eventsToday, date) {
    let cards = document.querySelector("#eventDetails").querySelectorAll(".dayEvent")

    // for the first min(cards.length, eventsToday.length) cards, we simply replace them
    for (let i = 0; i < cards.length && i < eventsToday.length; i++) {
        $(cards[i]).stop().fadeOut(100, function () {
            let working = initializeCard(eventsToday[i], date).firstElementChild
            $(working).hide()
            $(this).replaceWith(working)
            $(working).fadeIn(100)
        })
    }

    // if there are extra events, then we fade the extra events in after adding them
    for (let i = cards.length; i < eventsToday.length; i++) {
        let working = initializeCard(eventsToday[i], date)
        $(working.firstElementChild).hide()
        $(working.firstElementChild).fadeIn(100)
        document.querySelector("#eventDetails").appendChild(working)
    }

    // if there are extra cards already on the screen, then we must remove them after fading them out
    for (let i = eventsToday.length; i < cards.length; i++) {
        $(cards[i]).stop().fadeOut(100, function () {
            $(this).remove()
        })
    }

    // replace the header of the "details" section at the bottom
    $("#details #detailsCurrentDay").html(date.toLocaleDateString(undefined, {
        day: "numeric",
        year: "numeric",
        weekday: "long",
        month: "long"
    }));
}

function initializeCard(curEvent, date, working = null) {
    // if the working card is null, then we must create a new card
    if (working == null) working = document.querySelector("#card").content.cloneNode(true)

    // get the start and end dates for the current event
    let eventStart = new Date(curEvent.start_date);
    let eventEnd = new Date(curEvent.end_date)

    // if the start date is different from the current date, then we must also add the date information
    let [startTime, startAMPM] = eventStart < date ? dateTimeRepresentation(eventStart) : timeRepresentation(eventStart)

    // if the end date is different from the current date, then we must also add the date instead of just the time
    let [endTime, endAMPM] = eventEnd >= new Date(date.getTime() + 24 * 60 * 60 * 1000) ?
        dateTimeRepresentation(eventEnd) : timeRepresentation(eventEnd);

    // insert stuff
    working.querySelector("#event_start").innerHTML = startTime;
    working.querySelector("#event_end").innerHTML = endTime;
    working.querySelector("#event_start_ampm").innerHTML = startAMPM
    working.querySelector("#event_end_ampm").innerHTML = endAMPM
    working.querySelector("#event_title").innerHTML = curEvent.name
    working.querySelector("#event_description").innerHTML = curEvent.description
    // the background color will be the same as the color of the first tag
    working.querySelector(".leftPanel").style = "background-color: " + (curEvent.tags.length > 0 ? curEvent.tags[0].color : "lightblue")
    working.querySelector("#event_host_name").innerHTML = curEvent.organization

    for (let tag of curEvent.tags) {
        // for each tag in the event, we create a corresponding p and add it to the card
        let tagEl = document.createElement("p")
        tagEl.classList.add("tag")
        tagEl.innerHTML = tag.name
        tagEl.style.backgroundColor = tag.color
        working.querySelector(".tag-section").appendChild(tagEl)
    }

    // return the card
    return working
}

// format the time of the date
function timeRepresentation(date) {
    let hours = date.getHours();
    let minutes = date.getMinutes();
    const ampm = hours >= 12 ? 'pm' : 'am';
    hours = hours % 12;
    hours = hours ? hours : 12; // the hour '0' should be '12'
    minutes = minutes < 10 ? '0' + minutes : minutes;
    const strTime = hours + ':' + minutes;
    return [strTime, ampm];
}

// get the string representing both the date and the time
function dateTimeRepresentation(date) {
    let dateFormat = new Intl.DateTimeFormat().format(date)
    let [time, ampm] = timeRepresentation(date)
    return [dateFormat + " " + time, ampm];
}<|MERGE_RESOLUTION|>--- conflicted
+++ resolved
@@ -60,13 +60,8 @@
                 }
             })
         },
-<<<<<<< HEAD
-        height: "auto",
-        selectLongPressDelay: 0,
-=======
         selectable: true,
         aspectRatio: 1.6,
->>>>>>> fb00f59c
         initialView: "dayGridMonth"
     });
 
@@ -119,23 +114,10 @@
         if (selectedDate !== null) {
             // get the selected element
             let selectedEl = $("[data-date='" + selectedDate.toISOString().split("T")[0] + "']")[0]
-<<<<<<< HEAD
-            if (selectedEl != null) {
-                let topEl = selectedEl.querySelector(".fc-daygrid-day-top")
-                if (topEl.children.length !== 1 || !topEl.children[0].classList.contains(".fc-daygrid-day-number-circle")) {
-                    // something weird is going on so we must fix it
-                    reformatDay(selectedEl)
-                }
-
-                // change the background color of the circle
-                $(topEl.querySelector(".fc-daygrid-day-number-circle")).css("backgroundColor", selectedNumberColor)
-                $(topEl.querySelector(".fc-daygrid-day-number")).attr("selected", true)
-=======
             let topEl = selectedEl.querySelector(".fc-daygrid-day-top")
             if (topEl.children.length !== 1 || !topEl.children[0].classList.contains(".fc-daygrid-day-number-circle")) {
                 // something weird is going on so we must fix it
                 reformatDay(selectedEl)
->>>>>>> fb00f59c
             }
 
             // change the background color of the circle
