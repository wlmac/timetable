--- conflicted
+++ resolved
@@ -19,14 +19,9 @@
     ],
     attributes={
         **sanitizer.ALLOWED_ATTRIBUTES,
-<<<<<<< HEAD
         "iframe": ["src", "frameborder", "class"],
     },
     styles=["markdown-embed"],
-=======
-        "iframe": ["src", "frameborder"],
-    },
->>>>>>> dba78deb
     protocols=[
         "https",
         "mailto",
