--- conflicted
+++ resolved
@@ -9,11 +9,7 @@
 import requests
 from django.core.management.base import BaseCommand
 from django.db import IntegrityError
-<<<<<<< HEAD
-
 from core.models import Organization, User
-=======
->>>>>>> 450339a2
 
 from core.models import Organization, User
 
