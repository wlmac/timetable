import datetime as dt
import functools

import pytz
import requests
from celery.schedules import crontab
from celery.utils.log import get_task_logger
from django.conf import settings
<<<<<<< HEAD
from django.db.models import F, Field, JSONField, Q, Value
=======
from django.db.models import F, JSONField, Q, Value
>>>>>>> 450339a2
from django.db.models.functions.text import Concat
from django.utils import timezone
from django.utils.translation import gettext_lazy as _l
from django.utils.translation import ngettext
from exponent_server_sdk import (
    DeviceNotRegisteredError,
    PushClient,
    PushMessage,
    PushTicketError,
)
from oauth2_provider.models import clear_expired
from requests.exceptions import ConnectionError, HTTPError

from core.models import Announcement, BlogPost, Comment, Event, User
from core.utils.tasks import get_random_username
from metropolis.celery import app

logger = get_task_logger(__name__)
session = requests.Session()
session.headers.update(
    {
        # "Authorization": f"Bearer {os.getenv('EXPO_TOKEN')}", # TODO: expo push notifications authn?
        "accept": "application/json",
        "accept-encoding": "gzip, deflate",
        "content-type": "application/json",
    }
)
for m in ("get", "options", "head", "post", "put", "patch", "delete"):
    setattr(
        session,
        m,
        functools.partial(getattr(session, m), timeout=settings.NOTIF_EXPO_TIMEOUT_SECS),
    )


def users_with_token():
    return User.objects.exclude(Q(expo_notif_tokens=Value({}, JSONField())))


@app.on_after_configure.connect
def setup_periodic_tasks(sender, **kwargs):
    sender.add_periodic_task(crontab(hour=0, minute=0), delete_expired_users)
    sender.add_periodic_task(crontab(hour=18, minute=0), notif_events_singleday)
    sender.add_periodic_task(crontab(day_of_month=1), run_group_migrations)
    sender.add_periodic_task(
        crontab(hour=1, minute=0), clear_expired
    )  # Delete expired oauth2 tokens from db everyday at 1am


@app.task
def delete_expired_users():
    """Scrub user data from inactive accounts that have not logged in for 14 days. (marked deleted)"""
    queryset = User.objects.filter(
        is_deleted=True,
        last_login__lt=dt.datetime.now() - dt.timedelta(days=14),
    )
    comments = Comment.objects.filter(author__in=queryset)
    comments.update(
        body=None, last_modified=timezone.now()
    )  # if body is None "deleted on %last_modified% would be shown
    queryset.update(  # We need to object to not break posts or comments
        first_name="Deleted",
        last_name="User",
        username=get_random_username(),
        bio="",
        timezone="",
        graduating_year=None,
        is_teacher=False,
        organizations=[],
        tags_following=[],
        qltrs=None,
        saved_blogs=[],
        saved_announcements=[],
        expo_notif_tokens={},
    )
    queryset.update(email=Concat(F("random_username"), Value("@maclyonsden.com")))


@app.task
def run_group_migrations():
    from scripts.migrations import migrate_groups

    print(migrate_groups())


@app.task
def notif_broker_announcement(obj_id):
    logger.info(f"notif_broker_announcement for {obj_id}")
    try:
        ann = Announcement.objects.get(id=obj_id)
    except Announcement.DoesNotExist:
        logger.warning(f"notif_broker_announcement: announcement {obj_id} does not exist")
        return
    affected = users_with_token()
    if ann.organization.id in settings.ANNOUNCEMENTS_NOTIFY_FEEDS:
        category = "ann.public"
    else:
        affected = affected.filter(
            Q(tags_following__in=ann.tags.all()) | Q(organizations__in=[ann.organization])
        )
        category = "ann.personal"
    for u in affected.all():
        notif_single.delay(
            u.id,
            dict(
                title=_l("New Announcement: %(title)s") % dict(title=ann.title),
                body=ann.body,
                category=category,
            ),
        )


@app.task
def notif_broker_blogpost(obj_id):
    logger.info(f"notif_broker_blogpost for {obj_id}")
    try:
        post = BlogPost.objects.get(id=obj_id)
    except BlogPost.DoesNotExist:
        logger.warning(f"notif_broker_blogpost: blogpost {obj_id} does not exist")
        return
    affected = users_with_token()
    for u in affected.all():
        notif_single.delay(
            u.id,
            dict(
                title=_l("New Blog Post: %(title)s") % dict(title=post.title),
                body=post.body,
                category="blog",
            ),
        )


@app.task
def notif_events_singleday(date: dt.date = None):
    tz = pytz.timezone(settings.TIME_ZONE)
    if date is None:
        date = dt.date.today() + dt.timedelta(days=1)
    elif isinstance(date, str):  # ken things
        date = dt.datetime.fromisoformat(date)
        raise RuntimeError(f"date {type(date)} {date}")
    eligible = users_with_token()
    for u in eligible.all():
        # assume we don't have 10 million events overlapping a single day (we can't fit it in a single notif aniway)
        date_mintime = tz.localize(dt.datetime.combine(date, dt.datetime.min.time()))
        date_maxtime = tz.localize(dt.datetime.combine(date, dt.datetime.max.time()))
        covering = list(
            Event.get_events(u)
            .filter(
                start_date__lte=date_maxtime,
                end_date__gte=date_mintime,
            )
            .all()
        )
        if len(covering) == 0:
            continue
        covering.sort(key=lambda e: int(e.schedule_format == "default"))
        covering.sort(key=lambda e: e.start_date - date_mintime)
        body = ngettext(
            "%(count)d Event:\n",
            "%(count)d Events:\n",
            len(covering),
        ) % dict(count=len(covering))
        for i, e in enumerate(covering):
            body += _l("%(i)d. %(title)s\n") % dict(i=i + 1, title=e.name)
        headline = covering[0]
        notif_single.delay(
            u.id,
            dict(
                title=_l("%(date)s: %(headline)s")
                % dict(date=date.strftime("%a %b %d"), headline=headline.name),
                body=body,
                category="event.singleday",
            ),
        )


@app.task(bind=True)
def notif_single(self, recipient_id: int, msg_kwargs):
    recipient = User.objects.get(id=recipient_id)
    logger.info(
        f"notif_single to {recipient} ({recipient.expo_notif_tokens}): {msg_kwargs}"
        + ("(dry run)" if settings.NOTIF_DRY_RUN else "")
    )
    if settings.NOTIF_DRY_RUN:
        return
    notreg_tokens = set()
    for token, options in recipient.expo_notif_tokens.items():
        if options is not None:
            allowlist = options.get("allow")
            if isinstance(allowlist, dict) and msg_kwargs["category"] not in allowlist.keys():
                logger.info(
                    f"notif_single (category {msg_kwargs['category']}) not allowed to {recipient} (allowlist {allowlist}) ({recipient.expo_notif_tokens}): {msg_kwargs}"
                    + ("(dry run)" if settings.NOTIF_DRY_RUN else "")
                )
                continue
        try:
            resp = PushClient(session=session).publish(
                PushMessage(to=f"ExponentPushToken[{token}]", **msg_kwargs)
            )
        except (ConnectionError, HTTPError) as exc:
            raise self.retry(exc=exc)
        try:
            resp.validate_response()
        except DeviceNotRegisteredError:
            notreg_tokens.add(token)
        except PushTicketError as exc:
            raise self.retry(exc=exc)
    if notreg_tokens:
        u = User.objects.filter(id=recipient_id).first()
        for token in notreg_tokens:
            del u.expo_notif_tokens[token]
        u.save()<|MERGE_RESOLUTION|>--- conflicted
+++ resolved
@@ -6,11 +6,8 @@
 from celery.schedules import crontab
 from celery.utils.log import get_task_logger
 from django.conf import settings
-<<<<<<< HEAD
+
 from django.db.models import F, Field, JSONField, Q, Value
-=======
-from django.db.models import F, JSONField, Q, Value
->>>>>>> 450339a2
 from django.db.models.functions.text import Concat
 from django.utils import timezone
 from django.utils.translation import gettext_lazy as _l
