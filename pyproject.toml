[tool.isort]
profile = "black" # we use check for make fmt*
skip_gitignore = true # no need to fmt ignored
skip = "core/migrations" # no need to format migrations

[tool.black]
extend_exclude = "core/migrations/.*" # see tool.isort.skip

[tool.poetry]
name = "metropolis"
version = "1.1.0"
description = "William Lyon Mackenzie's online hub for announcements, calendar events, clubs, and timetables"
license = "AGPLv3"
authors = ["nyiyui <+@nyiyui.ca>", "Jason Cameron <jason@jasoncameron.dev>"]
readme = "README.md"
repository = "https://github.com/wlmac/metropolis"
documentation = "https://docs.maclyonsden.com"


[tool.poetry.dependencies]
python = "^3.10"
asgiref = "3.7.2"
bleach = "4.1.0"
certifi = "2023.7.22"
cffi = "1.15.0"
charset-normalizer = "*"
cryptography = "41.0.6"
defusedxml = "0.7.1"
Deprecated = "1.2.13"
Django = "5.0.1"
django-allauth = "0.58.1"
django-appconf = "1.0.5"
django-cors-headers = "3.10.0"
django-crispy-forms = "*"
django-oauth-toolkit = "*"
django-pwa = "*"
django-redis = "5.0.0"
django-select2 = "*"
django-storages = "1.12.2"
djangorestframework = "^3.14.0"
djangorestframework-simplejwt = "*"
idna = "3.3"
jwcrypto = "1.5.1"
Markdown = ">3.0.0"
martor = "*"
oauthlib = "3.2.2"
packaging = "23.0"
Pillow = "10.0.1"
pycparser = "2.20"
Pygments = "2.15.0"
PyJWT = "2.4.0"
pyparsing = "3.0.6"
python3-openid = "3.2.0"
pytz = "2022.1"
redis = "4.4.4"
requests = "*"
requests-oauthlib = "1.3.0"
six = "1.16.0"
sqlparse = "0.4.4"
urllib3 = "*"
webencodings = "0.5.1"
wrapt = "*"
django_ical = "1.8.3"
platformdirs = "2.6.2"
celery = "*"
exponent_server_sdk = "*"
#[tool.poetry.group.deploy.dependencies]
gunicorn = "20.1.0"
psycopg2 = "2.9.1"

#[tool.poetry.group.dev.dependencies]
#django-stubs = "*"
black = "*"
isort = "*"

#[tool.mypy]
#plugins = ["mypy_django_plugin.main"]
django-hijack = "^3.4.1"
cachetools = "^5.3.1"
<<<<<<< HEAD
frozendict = "^2.4.0"
drf-spectacular = "^0.27.0"
=======
>>>>>>> 6424adf2

[tool.django-stubs]
django_settings_module = "metropolis.settings"

[build-system]
requires = ["poetry-core>=1.0.0"]
build-backend = "poetry.core.masonry.api"<|MERGE_RESOLUTION|>--- conflicted
+++ resolved
@@ -8,7 +8,7 @@
 
 [tool.poetry]
 name = "metropolis"
-version = "1.1.0"
+version = "1.2.0"
 description = "William Lyon Mackenzie's online hub for announcements, calendar events, clubs, and timetables"
 license = "AGPLv3"
 authors = ["nyiyui <+@nyiyui.ca>", "Jason Cameron <jason@jasoncameron.dev>"]
@@ -27,7 +27,7 @@
 cryptography = "41.0.6"
 defusedxml = "0.7.1"
 Deprecated = "1.2.13"
-Django = "5.0.1"
+Django = "5.0"
 django-allauth = "0.58.1"
 django-appconf = "1.0.5"
 django-cors-headers = "3.10.0"
@@ -77,11 +77,8 @@
 #plugins = ["mypy_django_plugin.main"]
 django-hijack = "^3.4.1"
 cachetools = "^5.3.1"
-<<<<<<< HEAD
 frozendict = "^2.4.0"
 drf-spectacular = "^0.27.0"
-=======
->>>>>>> 6424adf2
 
 [tool.django-stubs]
 django_settings_module = "metropolis.settings"
