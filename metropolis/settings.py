--- conflicted
+++ resolved
@@ -978,12 +978,10 @@
 THEME_LOGO = THEMES[CURRENT_THEME]["logo"]
 THEME_CSS = THEMES[CURRENT_THEME]["theme"]
 
-<<<<<<< HEAD
+TEACHER_EMAIL_SUFFIX = '@tdsb.on.ca'
+STUDENT_EMAIL_SUFFIX = '@student.tdsb.on.ca'
+
 try:
     from metropolis.config import *
 except ImportError:
-    print("Please create a config file to override values in settings.py")
-=======
-TEACHER_EMAIL_SUFFIX = '@tdsb.on.ca'
-STUDENT_EMAIL_SUFFIX = '@student.tdsb.on.ca'
->>>>>>> 2f20e4ce
+    print("Please create a config file to override values in settings.py")