--- conflicted
+++ resolved
@@ -24,13 +24,8 @@
     {url: '/static/js/quicklink.umd.js', revision: '2.2.0'},
     {url: '/static/js/luxon.min.js', revision: '2.0.2'},
     {url: '/static/js/popper.min.js', revision: '2.9.2'},
-<<<<<<< HEAD
-    {url: '/static/core/css/index-banner.css', revision: '6'},
+    {url: '/static/core/css/index-banner.css', revision: '7'},
     {url: '/static/core/js/schedule.js', revision: '4'},
-=======
-    {url: '/static/core/css/index-banner.css', revision: '7'},
-    {url: '/static/core/js/schedule.js', revision: '3'},
->>>>>>> f118d5ff
     {url: '/static/css/material-design-iconic-font.min.css', revision: '2.2.0'},
     {url: '/static/fonts/Material-Design-Iconic-Font.woff2', revision: '2.2.0'},
 ], {
